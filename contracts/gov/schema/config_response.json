--- conflicted
+++ resolved
@@ -4,18 +4,11 @@
   "type": "object",
   "required": [
     "anchor_token",
-<<<<<<< HEAD
-    "effective_delay",
-=======
->>>>>>> 225ea40a
     "expiration_period",
     "owner",
     "proposal_deposit",
     "quorum",
-<<<<<<< HEAD
-=======
     "snapshot_period",
->>>>>>> 225ea40a
     "threshold",
     "timelock_period",
     "voting_period"
@@ -23,14 +16,6 @@
   "properties": {
     "anchor_token": {
       "$ref": "#/definitions/HumanAddr"
-<<<<<<< HEAD
-    },
-    "effective_delay": {
-      "type": "integer",
-      "format": "uint64",
-      "minimum": 0.0
-=======
->>>>>>> 225ea40a
     },
     "expiration_period": {
       "type": "integer",
@@ -46,14 +31,11 @@
     "quorum": {
       "$ref": "#/definitions/Decimal"
     },
-<<<<<<< HEAD
-=======
     "snapshot_period": {
       "type": "integer",
       "format": "uint64",
       "minimum": 0.0
     },
->>>>>>> 225ea40a
     "threshold": {
       "$ref": "#/definitions/Decimal"
     },
@@ -70,7 +52,7 @@
   },
   "definitions": {
     "Decimal": {
-      "description": "A fixed-point decimal value with 18 fractional digits, i.e. Decimal(1_000_000_000_000_000_000) == 1.0\n\nThe greatest possible value that can be represented is 340282366920938463463.374607431768211455 (which is (2^128 - 1) / 10^18)",
+      "description": "A fixed-point decimal value with 18 fractional digits, i.e. Decimal(1_000_000_000_000_000_000) == 1.0 The greatest possible value that can be represented is 340282366920938463463.374607431768211455 (which is (2^128 - 1) / 10^18)",
       "type": "string"
     },
     "HumanAddr": {
